--- conflicted
+++ resolved
@@ -12,11 +12,7 @@
 from .group import Group
 from .identity import IdentityProvider
 
-<<<<<<< HEAD
-__version__ = '0.2.1'
-=======
-__version__ = '0.1.9'
->>>>>>> 7d9310d9
+__version__ = '0.2.2'
 __all__ = ('Multipass', 'AuthProvider', 'IdentityProvider', 'AuthInfo', 'IdentityInfo', 'Group', 'MultipassException',
            'AuthenticationFailed', 'IdentityRetrievalFailed', 'GroupRetrievalFailed', 'NoSuchUser',
            'InvalidCredentials')